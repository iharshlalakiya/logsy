import inspect
import datetime
import os
import re
import shutil
import textwrap
<<<<<<< HEAD
import weakref
from .utils import COLOR_MAP

# Global registry to track all active Logsy instances
_active_loggers = weakref.WeakSet()

def _cleanup_all_tables():
    """Close all active table loggers."""
    for logger in list(_active_loggers):
        if logger.table_view and logger._header_printed and not logger._footer_printed:
            logger._print_table_footer()

=======

from .utils import COLOR_MAP

>>>>>>> 15873bd8
class Logsy:
    
    DEFAULT_COLORS = {
        "INFO": COLOR_MAP["blue"],
        "WARNING": COLOR_MAP["yellow"],
        "ERROR": COLOR_MAP["red"],
        "DEBUG": COLOR_MAP["cyan"],
    }

<<<<<<< HEAD
    def __init__(self, with_time=True, log_to_file=True, file_path="logs/app.log", use_color=True, custom_colors=None, log_to_console=True, table_view=False, table_title=None):
=======
    def __init__(
        self, 
        with_time=True, 
        log_to_file=True, 
        file_path="logs/app.log", 
        use_color=True, 
        custom_colors=None, 
        log_to_console=True, 
        table_view=False, 
        table_title=None
    ):

>>>>>>> 15873bd8
        """
        Args:
            with_time (bool): Include timestamp in logs. Default: True
            log_to_file (bool): Save logs to file. Default: True
            file_path (str): Log file path. Default: "logs/app.log
            use_color (bool): Print logs with colors. Default: True
            custom_colors (dict): User-defined color codes for log levels.
                                  Example: {"INFO": "blue", "CUSTOM": "green"}
            log_to_console (bool): Output logs to console. Default: True
            table_view (bool): Display logs in table format. Default: False
            table_title (str): Title for table view. Default: None
        """
        self.with_time = with_time
        self.log_to_file = log_to_file
        self.file_path = file_path
        self.use_color = use_color
        self.colors = self.DEFAULT_COLORS.copy()
        self.log_to_console = log_to_console
        self.table_view = table_view
        self.table_title = table_title if table_view else None
<<<<<<< HEAD
        self._header_printed = False
        self._footer_printed = False
=======
        self.header_printed = False

>>>>>>> 15873bd8
        self._auto_column_widths = None
        self._row_count = 0

        if custom_colors:
            for level, color_name in custom_colors.items():
                if color_name.lower() in COLOR_MAP:
                    self.colors[level.upper()] = COLOR_MAP[color_name.lower()]

        if self.log_to_file:
            os.makedirs(os.path.dirname(self.file_path), exist_ok=True)
            
        # Register this instance for cleanup
        if self.table_view:
            _active_loggers.add(self)

<<<<<<< HEAD
    def _get_context(self):
        """Get file name and line number where the log was called."""
=======
    def get_context(self):

        """
        Get file name and line number where the log was called.
        
        Returns:
            tuple: (filename, line_number)
        """

>>>>>>> 15873bd8
        frame = inspect.currentframe().f_back.f_back
        filename = frame.f_code.co_filename.split("/")[-1]
        line_number = frame.f_lineno
        return filename, line_number
    
<<<<<<< HEAD
    def _get_timestamp(self):
        """Return formatted timestamp."""
        return datetime.datetime.now().strftime("%Y-%m-%d %H:%M:%S")
    
    def _apply_color(self, level, message):
        """Apply ANSI color to console output."""
=======
    def get_timestamp(self):

        """
        Return formatted timestamp.
        
        Returns:
            str: Current timestamp in 'YYYY-MM-DD HH:MM:SS' format
        """

        return datetime.datetime.now().strftime("%Y-%m-%d %H:%M:%S")

    def apply_color(self, level, message):

        """
        Apply ANSI color to console output.
        
        Args:
            level (str): Log level
            message (str): Message to colorize
            
        Returns:
            str: Colorized message or plain message if colors disabled
        """

>>>>>>> 15873bd8
        if not self.use_color:
            return message
        return f"{self.colors.get(level.upper(), COLOR_MAP['reset'])}{message}{COLOR_MAP['reset']}"
    
<<<<<<< HEAD
    def _build_message(self, level, message):
        """Build the log string with timestamp, level, context, and message."""
        filename, line_number = self._get_context()
=======
    def build_message(self, level, message):

        """
        Build the log string with timestamp, level, context, and message.
        
        Args:
            level (str): Log level
            message (str): Log message
            
        Returns:
            str: Formatted and colored log message
        """

        filename, line_number = self.get_context()
>>>>>>> 15873bd8
        parts = []

        if self.with_time:
            parts.append(f"[{self.get_timestamp()}]")

        parts.append(f"[{level.upper()}]")
        parts.append(f"{filename}:{line_number}")
        parts.append(f"- {message}")

        log_str = " ".join(parts)
        return self.apply_color(level, log_str)
    
    def get_terminal_width(self):

        """
        Get terminal width with fallback.
        
        Returns:
            int: Terminal width in columns (default: 120)
        """

        try:
            return shutil.get_terminal_size().columns
        except:
            return 120  
    
    def strip_ansi_codes(self, text):

        """
        Remove ANSI color codes from text for accurate length calculation.
        
        Args:
            text (str): Text containing ANSI codes
            
        Returns:
            str: Plain text without ANSI codes
        """

        ansi_escape = re.compile(r'\x1B(?:[@-Z\\-_]|\[[0-?]*[ -/]*[@-~])')
        return ansi_escape.sub('', text)
    
    def calculate_optimal_widths(self):

        """
        Calculate optimal column widths based on terminal size.
        
        Returns:
            dict: Column widths for time, level, file_line, and message
        """

        if self._auto_column_widths:
            return self._auto_column_widths
            
        terminal_width = self.get_terminal_width()
        border_width = 13 if self.with_time else 10  
        available_width = terminal_width - border_width
        
        
        min_widths = {
            "time": 19 if self.with_time else 0,  
            "level": 8,     
            "file_line": 15, 
            "message": 20  
        }
        
        if available_width < sum(min_widths.values()):
            self._auto_column_widths = min_widths
        else:
            extra_space = available_width - sum(min_widths.values())
            
            self._auto_column_widths = {
                "time": min_widths["time"] + int(extra_space * 0.10) if self.with_time else 0,
                "level": min_widths["level"],  # Keep level column fixed
                "file_line": min_widths["file_line"] + int(extra_space * 0.20),
                "message": min_widths["message"] + int(extra_space * 0.70)
            }
        
        return self._auto_column_widths
    
    def wrap_text(self, text, width):

        """
        Wrap text to specified width, returning list of lines.
        
        Args:
            text (str): Text to wrap
            width (int): Maximum width per line
            
        Returns:
            list: List of wrapped text lines
        """

        if len(text) <= width:
            return [text]

        wrapped_lines = textwrap.wrap(text, width=width, break_long_words=True, 
                                    break_on_hyphens=True, expand_tabs=False)
        return wrapped_lines if wrapped_lines else [text]
    
    def print_table_header(self):

        """
        Print table header with calculated column widths.
        """

        widths = self.calculate_optimal_widths()

        border_chars = 13 if self.with_time else 10
        total_width = sum(widths[k] for k in widths if k != 'time' or self.with_time) + border_chars
        
        if self.table_title:
            print(self.table_title.center(total_width))
        
        if self.with_time:
            print(f"┏{'━'*widths['time']}┳{'━'*widths['level']}┳{'━'*widths['file_line']}┳{'━'*widths['message']}┓")
        else:
            print(f"┏{'━'*widths['level']}┳{'━'*widths['file_line']}┳{'━'*widths['message']}┓")
        
        if self.with_time:
            print(f"┃{'Time':^{widths['time']}}┃{'Level':^{widths['level']}}┃"
                  f"{'File:Line':^{widths['file_line']}}┃{'Message':^{widths['message']}}┃")

            print(f"┡{'━'*widths['time']}╇{'━'*widths['level']}╇{'━'*widths['file_line']}╇{'━'*widths['message']}┩")
        else:
            print(f"┃{'Level':^{widths['level']}}┃"
                  f"{'File:Line':^{widths['file_line']}}┃{'Message':^{widths['message']}}┃")

            print(f"┡{'━'*widths['level']}╇{'━'*widths['file_line']}╇{'━'*widths['message']}┩")
    
    def print_table_row(self, level, message):

        """
        Print one log entry in table format with automatic content wrapping.
        
        Args:
            level (str): Log level
            message (str): Log message
        """

        timestamp = self.get_timestamp() if self.with_time else ""
        filename, line_number = self.get_context()
        file_line = f"{filename}:{line_number}"
        level_upper = level.upper()
        
        widths = self.calculate_optimal_widths()
        
        if not self.header_printed:
            self.print_table_header()
            self.header_printed = True
        
        timestamp_lines = self.wrap_text(timestamp, widths["time"]) if timestamp else [""]
        level_lines = self.wrap_text(level_upper, widths["level"])
        file_line_lines = self.wrap_text(file_line, widths["file_line"])
        message_lines = self.wrap_text(message, widths["message"])
        
        max_lines = max(
            len(timestamp_lines) if timestamp else 1,
            len(level_lines),
            len(file_line_lines), 
            len(message_lines)
        )
        
        while len(timestamp_lines) < max_lines:
            timestamp_lines.append("")
        while len(level_lines) < max_lines:
            level_lines.append("")
        while len(file_line_lines) < max_lines:
            file_line_lines.append("")
        while len(message_lines) < max_lines:
            message_lines.append("")
        
        for i in range(max_lines):
            timestamp_content = timestamp_lines[i] if self.with_time else ""
            level_content = level_lines[i]
            file_line_content = file_line_lines[i]
            message_content = message_lines[i]
            
            if level_content and i == 0: 
                colored_level = self.apply_color(level_upper, level_content)
                level_padding = widths["level"] + (len(colored_level) - len(self.strip_ansi_codes(colored_level)))
            else:
                colored_level = level_content
                level_padding = widths["level"]
            
            if self.with_time:
                print(f"┃{timestamp_content:<{widths['time']}}┃{colored_level:<{level_padding}}┃"
                      f"{file_line_content:<{widths['file_line']}}┃{message_content:<{widths['message']}}┃")
            else:
                print(f"┃{colored_level:<{level_padding}}┃"
                      f"{file_line_content:<{widths['file_line']}}┃{message_content:<{widths['message']}}┃")
        
        self._row_count += 1
    
<<<<<<< HEAD
    def _print_table_footer(self):
        """Print table bottom border."""
        if self.table_view and self._header_printed and not self._footer_printed:
            widths = self._calculate_optimal_widths()
            if self.with_time:
                print(f"└{'─'*widths['time']}┴{'─'*widths['level']}┴{'─'*widths['file_line']}┴{'─'*widths['message']}┘")
            else:
                print(f"└{'─'*widths['level']}┴{'─'*widths['file_line']}┴{'─'*widths['message']}┘")
            self._footer_printed = True
    
    def close_table(self):
        """Manually close the table by printing the footer."""
        self._print_table_footer()
    
    def log(self, level, message):
        """Log message to console and optionally to file."""
        log_message = self._build_message(level, message)
=======
    def print_table_footer(self):

        """
        Print table bottom border.
        """

        widths = self.calculate_optimal_widths()
        if self.with_time:
            print(f"└{'─'*widths['time']}┴{'─'*widths['level']}┴{'─'*widths['file_line']}┴{'─'*widths['message']}┘")
        else:
            print(f"└{'─'*widths['level']}┴{'─'*widths['file_line']}┴{'─'*widths['message']}┘")
    
    def log(self, level, message):

        """
        Log message to console and optionally to file.
        
        Args:
            level (str): Log level (INFO, WARNING, ERROR, DEBUG, or custom)
            message (str): Message to log
        """
        
        log_message = self.build_message(level, message)
>>>>>>> 15873bd8

        if self.log_to_console:
            if self.table_view:
                self.print_table_row(level, message)
            else:
                print(log_message)

        if self.log_to_file:
            with open(self.file_path, "a", encoding="utf-8") as f:
                clean_message = log_message
                for code in COLOR_MAP.values():
                    clean_message = clean_message.replace(code, "")
                f.write(clean_message + "\n")

<<<<<<< HEAD
    def info(self, message): self.log("INFO", message)
    def warning(self, message): self.log("WARNING", message)
    def error(self, message): self.log("ERROR", message)
    def debug(self, message): self.log("DEBUG", message)
    
    def __enter__(self):
        """Context manager entry."""
        return self
    
    def __exit__(self, exc_type, exc_val, exc_tb):
        """Context manager exit - prints footer."""
        self.close_table()
        return False
    
    def __del__(self):
        """Destructor - attempt to close table when object is garbage collected."""
        try:
            self.close_table()
        except:
            pass  # Ignore errors during cleanup

# Try to register cleanup at module level
try:
    import atexit
    atexit.register(_cleanup_all_tables)
except:
    pass  # If atexit fails, we still have other mechanisms
=======
    def info(self, message): 

        """
        Log an INFO level message.
        
        Args:
            message (str): Message to log
        """

        self.log("INFO", message)

    def warning(self, message): 

        """
        Log a WARNING level message.
        
        Args:
            message (str): Message to log
        """

        self.log("WARNING", message)

    def error(self, message): 

        """
        Log an ERROR level message.
        
        Args:
            message (str): Message to log
        """

        self.log("ERROR", message)

    def debug(self, message): 

        """
        Log a DEBUG level message.
        
        Args:
            message (str): Message to log
        """

        self.log("DEBUG", message)
>>>>>>> 15873bd8
<|MERGE_RESOLUTION|>--- conflicted
+++ resolved
@@ -4,24 +4,9 @@
 import re
 import shutil
 import textwrap
-<<<<<<< HEAD
-import weakref
+
 from .utils import COLOR_MAP
 
-# Global registry to track all active Logsy instances
-_active_loggers = weakref.WeakSet()
-
-def _cleanup_all_tables():
-    """Close all active table loggers."""
-    for logger in list(_active_loggers):
-        if logger.table_view and logger._header_printed and not logger._footer_printed:
-            logger._print_table_footer()
-
-=======
-
-from .utils import COLOR_MAP
-
->>>>>>> 15873bd8
 class Logsy:
     
     DEFAULT_COLORS = {
@@ -31,9 +16,6 @@
         "DEBUG": COLOR_MAP["cyan"],
     }
 
-<<<<<<< HEAD
-    def __init__(self, with_time=True, log_to_file=True, file_path="logs/app.log", use_color=True, custom_colors=None, log_to_console=True, table_view=False, table_title=None):
-=======
     def __init__(
         self, 
         with_time=True, 
@@ -46,7 +28,6 @@
         table_title=None
     ):
 
->>>>>>> 15873bd8
         """
         Args:
             with_time (bool): Include timestamp in logs. Default: True
@@ -67,13 +48,8 @@
         self.log_to_console = log_to_console
         self.table_view = table_view
         self.table_title = table_title if table_view else None
-<<<<<<< HEAD
-        self._header_printed = False
-        self._footer_printed = False
-=======
         self.header_printed = False
 
->>>>>>> 15873bd8
         self._auto_column_widths = None
         self._row_count = 0
 
@@ -89,10 +65,6 @@
         if self.table_view:
             _active_loggers.add(self)
 
-<<<<<<< HEAD
-    def _get_context(self):
-        """Get file name and line number where the log was called."""
-=======
     def get_context(self):
 
         """
@@ -102,20 +74,11 @@
             tuple: (filename, line_number)
         """
 
->>>>>>> 15873bd8
         frame = inspect.currentframe().f_back.f_back
         filename = frame.f_code.co_filename.split("/")[-1]
         line_number = frame.f_lineno
         return filename, line_number
     
-<<<<<<< HEAD
-    def _get_timestamp(self):
-        """Return formatted timestamp."""
-        return datetime.datetime.now().strftime("%Y-%m-%d %H:%M:%S")
-    
-    def _apply_color(self, level, message):
-        """Apply ANSI color to console output."""
-=======
     def get_timestamp(self):
 
         """
@@ -140,16 +103,10 @@
             str: Colorized message or plain message if colors disabled
         """
 
->>>>>>> 15873bd8
         if not self.use_color:
             return message
         return f"{self.colors.get(level.upper(), COLOR_MAP['reset'])}{message}{COLOR_MAP['reset']}"
     
-<<<<<<< HEAD
-    def _build_message(self, level, message):
-        """Build the log string with timestamp, level, context, and message."""
-        filename, line_number = self._get_context()
-=======
     def build_message(self, level, message):
 
         """
@@ -164,7 +121,6 @@
         """
 
         filename, line_number = self.get_context()
->>>>>>> 15873bd8
         parts = []
 
         if self.with_time:
@@ -358,25 +314,6 @@
         
         self._row_count += 1
     
-<<<<<<< HEAD
-    def _print_table_footer(self):
-        """Print table bottom border."""
-        if self.table_view and self._header_printed and not self._footer_printed:
-            widths = self._calculate_optimal_widths()
-            if self.with_time:
-                print(f"└{'─'*widths['time']}┴{'─'*widths['level']}┴{'─'*widths['file_line']}┴{'─'*widths['message']}┘")
-            else:
-                print(f"└{'─'*widths['level']}┴{'─'*widths['file_line']}┴{'─'*widths['message']}┘")
-            self._footer_printed = True
-    
-    def close_table(self):
-        """Manually close the table by printing the footer."""
-        self._print_table_footer()
-    
-    def log(self, level, message):
-        """Log message to console and optionally to file."""
-        log_message = self._build_message(level, message)
-=======
     def print_table_footer(self):
 
         """
@@ -400,7 +337,6 @@
         """
         
         log_message = self.build_message(level, message)
->>>>>>> 15873bd8
 
         if self.log_to_console:
             if self.table_view:
@@ -415,35 +351,6 @@
                     clean_message = clean_message.replace(code, "")
                 f.write(clean_message + "\n")
 
-<<<<<<< HEAD
-    def info(self, message): self.log("INFO", message)
-    def warning(self, message): self.log("WARNING", message)
-    def error(self, message): self.log("ERROR", message)
-    def debug(self, message): self.log("DEBUG", message)
-    
-    def __enter__(self):
-        """Context manager entry."""
-        return self
-    
-    def __exit__(self, exc_type, exc_val, exc_tb):
-        """Context manager exit - prints footer."""
-        self.close_table()
-        return False
-    
-    def __del__(self):
-        """Destructor - attempt to close table when object is garbage collected."""
-        try:
-            self.close_table()
-        except:
-            pass  # Ignore errors during cleanup
-
-# Try to register cleanup at module level
-try:
-    import atexit
-    atexit.register(_cleanup_all_tables)
-except:
-    pass  # If atexit fails, we still have other mechanisms
-=======
     def info(self, message): 
 
         """
@@ -486,5 +393,4 @@
             message (str): Message to log
         """
 
-        self.log("DEBUG", message)
->>>>>>> 15873bd8
+        self.log("DEBUG", message)